--- conflicted
+++ resolved
@@ -336,11 +336,7 @@
     let target_iteration_duration = Duration::from_millis(200);
 
     loop {
-<<<<<<< HEAD
-        tokio::time::sleep(Duration::from_millis(200)).await;
-=======
         let iteration_start = Instant::now();
->>>>>>> d294e0d2
 
         let latest_block = cached_provider.get_latest_block().await;
         match latest_block {
